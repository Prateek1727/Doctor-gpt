import os
import warnings
from dotenv import load_dotenv
import faiss
import numpy as np
import pickle
from langchain_groq import ChatGroq
from langchain_core.output_parsers import StrOutputParser
from langchain_core.prompts.prompt import PromptTemplate
from langchain_huggingface import HuggingFaceEmbeddings  # Updated import
from sentence_transformers import SentenceTransformer
from langchain.text_splitter import RecursiveCharacterTextSplitter
import pandas as pd
import torch
from loguru import logger
import requests
import tempfile

# Suppress torch.classes warning
warnings.filterwarnings("ignore", category=UserWarning, module="torch")

# Load environment variables
load_dotenv(dotenv_path=os.path.join(os.path.dirname(os.path.dirname(__file__)), '.env'))

# Validate GROQ_API_KEY
groq_api_key = os.getenv("GROQ_API_KEY")
if groq_api_key is None:
    logger.error("GROQ_API_KEY not set.")
    raise ValueError("GROQ_API_KEY not set.")
os.environ['GROQ_API_KEY'] = groq_api_key

# Define Document class
class Document:
    def __init__(self, page_content):
        self.page_content = page_content

# Define paths
INDEX_DIR = os.path.join(os.path.dirname(os.path.dirname(__file__)), 'index')
DATA_PATH = os.path.join(os.path.dirname(os.path.dirname(__file__)), 'Data', 'train.csv')
TRAIN_CSV_URL = "YOUR_GOOGLE_DRIVE_OR_S3_URL_HERE"  # Replace with your URL
EMBEDDINGS_FILE = os.path.join(INDEX_DIR, 'embeddings.npy')
INDEX_FILE = os.path.join(INDEX_DIR, 'faiss_index.bin')
CHUNKS_FILE = os.path.join(INDEX_DIR, 'text_chunks.pkl')

# Ensure index directory exists
os.makedirs(INDEX_DIR, exist_ok=True)
os.makedirs(os.path.dirname(DATA_PATH), exist_ok=True)

# Download train.csv if missing
def download_train_csv():
    if not os.path.exists(DATA_PATH):
        logger.info(f"Downloading train.csv from {TRAIN_CSV_URL}")
        try:
            response = requests.get(TRAIN_CSV_URL, stream=True)
            response.raise_for_status()
            with tempfile.NamedTemporaryFile(delete=False, suffix='.csv') as tmp_file:
                for chunk in response.iter_content(chunk_size=8192):
                    tmp_file.write(chunk)
                tmp_file_path = tmp_file.name
            os.rename(tmp_file_path, DATA_PATH)
            logger.info(f"Downloaded train.csv to {DATA_PATH}")
        except Exception as e:
            logger.error(f"Failed to download train.csv: {e}")
            raise

# ---------------------------- FAISS Indexing --------------------------------------
def create_medical_index():
    download_train_csv()
    if not os.path.exists(DATA_PATH):
        logger.error(f"Data file not found: {DATA_PATH}")
        raise FileNotFoundError(f"Data file not found: {DATA_PATH}")

    df = pd.read_csv(DATA_PATH, encoding='utf-8', encoding_errors='replace')
    documents = []
    for _, row in df.iterrows():
        input_text = str(row.get('input', '')) if 'input' in row else ''
        output_text = str(row.get('output', '')) if 'output' in row else ''
        text = f"{input_text} {output_text}".strip()
        if text:
            documents.append(Document(page_content=text))

    text_splitter = RecursiveCharacterTextSplitter(chunk_size=8000, chunk_overlap=20)
    text_chunks = text_splitter.split_documents(documents)
    logger.info(f"Created {len(text_chunks)} chunks")

    device = 'cuda' if torch.cuda.is_available() else 'cpu'
    model = SentenceTransformer('all-MiniLM-L6-v2', device=device)
    texts = [chunk.page_content for chunk in text_chunks]

    if os.path.exists(EMBEDDINGS_FILE):
        logger.info("Loading precomputed embeddings...")
        chunk_embeddings = np.load(EMBEDDINGS_FILE)
        if chunk_embeddings.shape[0] != len(texts):
            logger.warning(f"Embedding mismatch: {chunk_embeddings.shape[0]} vs {len(texts)}. Re-embedding...")
            chunk_embeddings = model.encode(texts, batch_size=128, show_progress_bar=True)
            chunk_embeddings = np.array(chunk_embeddings, dtype=np.float32)
            np.save(EMBEDDINGS_FILE, chunk_embeddings)
    else:
        logger.info(f"Embedding {len(texts)} chunks...")
        chunk_embeddings = model.encode(texts, batch_size=128, show_progress_bar=True)
        chunk_embeddings = np.array(chunk_embeddings, dtype=np.float32)
        np.save(EMBEDDINGS_FILE, chunk_embeddings)
        logger.info(f"Saved {len(chunk_embeddings)} embeddings to {EMBEDDINGS_FILE}")

    dimension = 384
    index = faiss.IndexFlatL2(dimension)
    index.add(chunk_embeddings)
    logger.info(f"FAISS index created with {index.ntotal} vectors")

    faiss.write_index(index, INDEX_FILE)
    with open(CHUNKS_FILE, 'wb') as f:
        pickle.dump(text_chunks, f)
    logger.info("FAISS index and text chunks saved")

# Check and create index if missing
if not os.path.exists(INDEX_FILE):
    create_medical_index()

# ---------------------------- FAISS Setup --------------------------------------
device = 'cuda' if torch.cuda.is_available() else 'cpu'
logger.info(f"Using device: {device}")

try:
    index = faiss.read_index(INDEX_FILE)
    with open(CHUNKS_FILE, 'rb') as f:
        text_chunks = pickle.load(f)
    logger.info(f"Loaded FAISS index with {index.ntotal} vectors")
except Exception as e:
    logger.error(f"Error loading FAISS index or text chunks: {e}")
    raise

model = SentenceTransformer('all-MiniLM-L6-v2', device=device)
embeddings = HuggingFaceEmbeddings(model_name="sentence-transformers/all-MiniLM-L6-v2")

def search_db(user_query: str, k: int = 3) -> list:
    try:
        query_embedding = np.array(model.encode([user_query], show_progress_bar=False), dtype=np.float32).reshape(1, -1)
        distances, indices = index.search(query_embedding, k)
        sim_docs = [text_chunks[idx].page_content for idx in indices[0] if idx < len(text_chunks)]
        logger.info(f"Retrieved {len(sim_docs)} documents for query: {user_query}")
        return sim_docs
    except Exception as e:
        logger.error(f"Error in search_db: {e}")
        return []

# ---------------------------- LLM --------------------------------------
llm = ChatGroq(model_name="llama-3.3-70b-versatile", temperature=0)

def doctor_gpt_ai(user_query: str) -> str:
    if not user_query:
        return "Please provide a valid health condition query."
    
    logger.info("Searching for relevant documents in the medical vector database")
    doc_list = search_db(user_query=user_query)
    
    template = """
    You are a health consultant AI chatbot, Doctor GPT. Your role is to provide accurate and reliable answers to user questions about health conditions, symptoms, treatments, or any health-related topics typically asked of a doctor, based on the provided documents. Use the information from the `doc_list` to address the `user_query` thoroughly and correctly. Ensure that your response is:

    - **Accurate:** Base your answers solely on the information in the provided documents.
    - **Conversational:** Maintain a friendly and approachable tone.
    - **Mature and Consultancy-Oriented:** Present information in a professional and trustworthy manner.

    **Inputs:**
    1. `user_query`: {user_query}
    2. `doc_list`: {doc_list}

    **Instructions:**
    - Analyze the `user_query` and identify the key information needed to answer it.
    - Review the `doc_list` to find relevant information that addresses the query.
    - Construct a response that is clear, concise, and directly answers the user's question using the information from the documents.
    - Avoid introducing information not present in the `doc_list`.
    - If the `doc_list` has no relevant information, return "I'm sorry, I don't have information on that health topic. Please ask a question related to health conditions or topics covered in my documents."
    - Maintain a professional and empathetic tone.

    Return the answer as the only output.
    """
    question_prompt = PromptTemplate(input_variables=["user_query", "doc_list"], template=template)
    initiator_router = question_prompt | llm | StrOutputParser()
    output = initiator_router.invoke({"user_query": user_query, "doc_list": doc_list})
    logger.info("Returning the final medical answer")
    return output

def doctor_gpt(user_query: str) -> str:
    """
    Wrapper function for doctor_gpt_ai to handle medical queries.

    Args:
        user_query (str): The user's query about a health condition.

    Returns:
        str: Response from doctor_gpt_ai.
    """
    logger.info(f"Processing medical query: {user_query}")
<<<<<<< HEAD
    return doctor_gpt_ai(user_query=user_query)
=======
    return doctor_gpt_ai(user_query=user_query)
>>>>>>> 9fa2cb77
<|MERGE_RESOLUTION|>--- conflicted
+++ resolved
@@ -191,8 +191,4 @@
         str: Response from doctor_gpt_ai.
     """
     logger.info(f"Processing medical query: {user_query}")
-<<<<<<< HEAD
-    return doctor_gpt_ai(user_query=user_query)
-=======
-    return doctor_gpt_ai(user_query=user_query)
->>>>>>> 9fa2cb77
+    return doctor_gpt_ai(user_query=user_query)